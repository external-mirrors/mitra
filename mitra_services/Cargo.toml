--- conflicted
+++ resolved
@@ -24,14 +24,10 @@
 # Used for working with regular expressions
 regex = "1.10.6"
 # Used for making async HTTP requests
-<<<<<<< HEAD
-reqwest = { version = "0.12.0,<0.12.5", default-features = false, features = ["json", "multipart", "rustls-tls-native-roots"] }
+# Requires quinn even if http3 is disabled: https://github.com/seanmonstar/reqwest/issues/2318
+reqwest = { version = "0.12.9", default-features = false, features = ["json", "multipart", "rustls-tls-native-roots"] }
 # Used for interacting with S3 API
 rust-s3 = { version = "=0.36.0-beta.2", default-features = false, features = ["sync-rustls-tls"] }
-=======
-# Requires quinn even if http3 is disabled: https://github.com/seanmonstar/reqwest/issues/2318
-reqwest = { version = "0.12.9", default-features = false, features = ["json", "multipart", "rustls-tls-native-roots"] }
->>>>>>> fa1e7dd0
 # Used for serialization/deserialization
 serde = { version = "1.0.210", features = ["derive"] }
 serde_json = "1.0.132"
